--- conflicted
+++ resolved
@@ -386,70 +386,8 @@
         if filename is None:
             return out
         else:
-<<<<<<< HEAD
             with fsspec.open(filename, mode="wt", **(storage_options or {})) as f:
                 ujson.dump(out, f)
-=======
-            # If self.path is list of files, open the files and load the json as a dictionary
-            with fsspec.open_files(self.path, **self.storage_options) as ofs:
-                fo_list = [json.load(of) for of in ofs]
-
-        fss = [
-            fsspec.filesystem(
-                "reference", fo=fo,
-                remote_protocol=self.remote_protocol,
-                remote_options=self.remote_options
-            ) for fo in fo_list
-        ]
-        self.fss = fss
-        # the following condition is due to multi-protocol support in ReferenceFS and can be
-        # removed following fsspec release
-        if fsspec.__version__.split(".") > "2022.02.0".split("."):
-            self.fs = fss[0].fss[None]
-        else:
-            self.fs = fss[0].fs
-        self.mappers = [fs.get_mapper("") for fs in fss]
-
-    def _determine_dims(self):
-        logger.debug("open first two datasets")
-        xr_kwargs_copy = self.xr_kwargs.copy()
-        
-        # Add consolidated=False to xr kwargs if not explictly given by user
-        # needed to suppress zarr open warnings
-        if (version.parse(xr.__version__) >= version.parse("0.19.0")
-                and 'consolidated' not in xr_kwargs_copy):
-            xr_kwargs_copy['consolidated'] = False
-
-        dss = [xr.open_dataset(m, engine="zarr", chunks={},  **xr_kwargs_copy)
-               for m in self.mappers[:2]]
-
-        if self.preprocess:
-            logger.debug("preprocess")
-            dss = [self.preprocess(d) for d in dss]
-        logger.debug("concat")
-        ds = xr.concat(dss, **self.concat_kwargs)
-        ds0 = dss[0]
-        self.extra_dims = set(ds.dims) - set(ds0.dims)
-        self.concat_dims = set(
-            k for k, v in ds.dims.items()
-            if k in ds0.dims and v / ds0.dims[k] == 2
-        )
-        self.same_dims = set(ds.dims) - self.extra_dims - self.concat_dims
-        return ds, ds0, self.fss
-
-
-def make_coord(fss, z, accum_dim):
-    # a)
-    accum = []
-    logger.debug("accumulate coords array %s", accum_dim)
-    times = False
-    for fs in fss:
-        zz = zarr.open_array(fs.get_mapper(accum_dim))
-
-        try:
-            import cftime
-            if not isinstance(zz, cftime.real_datetime):
->>>>>>> 3e9de535
 
 
 def _reorganise(coos):
@@ -458,4 +396,4 @@
     out = {}
     for k, arr in coos.items():
         out[k] = list(sorted(arr))
-    return out
+    return out