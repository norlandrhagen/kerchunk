from typing import Union, BinaryIO
import logging
import numpy as np
import h5py
<<<<<<< HEAD
=======
import json
>>>>>>> 75fadca7
import zarr
from zarr.meta import encode_fill_value
from numcodecs import Zlib
import fsspec

lggr = logging.getLogger('h5-to-zarr')
chunks_meta_key = ".zchunkstore"

<<<<<<< HEAD

def _path_to_prefix(path):
    # assume path already normalized
    if path:
        prefix = path + '/'
    else:
        prefix = ''
    return prefix


def chunks_info(zarray, chunks_loc):
    """Store chunks location information for a Zarr array.

    Parameters
    ----------
    zarray : zarr.core.Array
        Zarr array that will use the chunk data.
    chunks_loc : dict
        File storage information for the chunks belonging to the Zarr array.
    """
    if 'source' not in chunks_loc:
        raise ValueError('Chunk source information missing')
    if any([k not in chunks_loc['source'] for k in ('uri', 'array_name')]):
        raise ValueError(
            f'{chunks_loc["source"]}: Chunk source information incomplete')

    key = _path_to_prefix(zarray.path) + chunks_meta_key
    chunks_meta = dict()
    for k, v in chunks_loc.items():
        if k != 'source':
            k = zarray._chunk_key(k)
            if any([a not in v for a in ('offset', 'size')]):
                raise ValueError(
                    f'{k}: Incomplete chunk location information')
        chunks_meta[k] = v

    # Store Zarr array chunk location metadata...
    zarray.store[key] = json_dumps(chunks_meta)
=======
>>>>>>> 75fadca7


class Hdf5ToZarr:
    """Translate the content of one HDF5 file into Zarr metadata.

    HDF5 groups become Zarr groups. HDF5 datasets become Zarr arrays. Zarr array
    chunks remain in the HDF5 file.

    Parameters
    ----------
    h5f : file-like or str
        Input HDF5 file as a string or file-like Python object.
    store : MutableMapping
        Zarr store.
    xarray : bool, optional
        Produce attributes required by the `xarray <http://xarray.pydata.org>`_
        package to correctly identify dimensions (HDF5 dimension scales) of a
        Zarr array. Default is ``False``.
    """

<<<<<<< HEAD
    def __init__(self, h5f: Union[str, BinaryIO], xarray: bool = False):
=======
    def __init__(self, h5f, url, xarray=False):
>>>>>>> 75fadca7
        # Open HDF5 file in read mode...
        lggr.debug(f'HDF5 file: {h5f}')
        lggr.debug(f'xarray: {xarray}')
        self._h5f = h5py.File(h5f, mode='r')
        self._xr = xarray

        self.store = zarr.MemoryStore()
        self._zroot = zarr.group(store=self.store, overwrite=True)

        self._uri = url
        lggr.debug(f'Source URI: {self._uri}')

    def translate(self):
        """Translate content of one HDF5 file into Zarr storage format.

        No data is copied out of the HDF5 file.
        """
        import json
        lggr.debug('Translation begins')
        self.transfer_attrs(self._h5f, self._zroot)
        self._h5f.visititems(self.translator)
        ref = {}
        for key, value in self.store.items():
            if key.endswith(".zchunkstore"):
                value = json.loads(value)
                source = value.pop("source")["uri"]
                for k, v in value.items():
                    ref[k] = (source, v["offset"], v["size"])
            else:
                ref[key] = value.decode()
        return ref

    def transfer_attrs(self, h5obj: Union[h5py.Dataset, h5py.Group],
                       zobj: Union[zarr.Array, zarr.Group]):
        """Transfer attributes from an HDF5 object to its equivalent Zarr object.

        Parameters
        ----------
        h5obj : h5py.Group or h5py.Dataset
            An HDF5 group or dataset.
        zobj : zarr.hierarchy.Group or zarr.core.Array
            An equivalent Zarr group or array to the HDF5 group or dataset with
            attributes.
        """
        for n, v in h5obj.attrs.items():
            if n in ('REFERENCE_LIST', 'DIMENSION_LIST'):
                continue

            # Fix some attribute values to avoid JSON encoding exceptions...
            if isinstance(v, bytes):
                v = v.decode('utf-8')
            elif isinstance(v, (np.ndarray, np.number)):
                if v.dtype.kind == 'S':
                    v = v.astype(str)
                if n == '_FillValue':
                    v = encode_fill_value(v, v.dtype)
                elif v.size == 1:
                    v = v.flatten()[0].tolist()
                else:
                    v = v.tolist()
            if self._xr and v == 'DIMENSION_SCALE':
                continue
            try:
                zobj.attrs[n] = v
            except TypeError:
                print(f'Caught TypeError: {n}@{h5obj.name} = {v} ({type(v)})')
                lggr.exception(' ')

    def translator(self, name: str, h5obj: Union[h5py.Dataset, h5py.Group]):
        """Produce Zarr metadata for all groups and datasets in the HDF5 file.
        """
        if isinstance(h5obj, h5py.Dataset):
            lggr.debug(f'HDF5 dataset: {h5obj.name}')
            if h5obj.id.get_create_plist().get_layout() == h5py.h5d.COMPACT:
                RuntimeError(
                    f'Compact HDF5 datasets not yet supported: <{h5obj.name} '
                    f'{h5obj.shape} {h5obj.dtype} {h5obj.nbytes} bytes>')
                return

            if (h5obj.scaleoffset or h5obj.fletcher32 or h5obj.shuffle or
                    h5obj.compression in ('szip', 'lzf')):
                raise RuntimeError(
                    f'{h5obj.name} uses unsupported HDF5 filters')
            if h5obj.compression == 'gzip':
                compression = Zlib(level=h5obj.compression_opts)
            else:
                compression = None

            # Get storage info of this HDF5 dataset...
            cinfo = self.storage_info(h5obj)
            if self._xr and h5py.h5ds.is_scale(h5obj.id) and not cinfo:
                return

            # Create a Zarr array equivalent to this HDF5 dataset...
            za = self._zroot.create_dataset(h5obj.name, shape=h5obj.shape,
                                            dtype=h5obj.dtype,
                                            chunks=h5obj.chunks or False,
                                            fill_value=h5obj.fillvalue,
                                            compression=compression,
                                            overwrite=True)
            lggr.debug(f'Created Zarr array: {za}')
            self.transfer_attrs(h5obj, za)

            if self._xr:
                # Do this for xarray...
                adims = self._get_array_dims(h5obj)
                if adims:
                    za.attrs['_ARRAY_DIMENSIONS'] = adims
                    lggr.debug(f'_ARRAY_DIMENSIONS = {adims}')

            # Store chunk location metadata...
            if cinfo:
                cinfo['source'] = {'uri': self._uri,
                                   'array_name': h5obj.name}
                chunks_info(za, cinfo)

        elif isinstance(h5obj, h5py.Group):
            lggr.debug(f'HDF5 group: {h5obj.name}')
            zgrp = self._zroot.create_group(h5obj.name)
            self.transfer_attrs(h5obj, zgrp)

    def _get_array_dims(self, dset):
        """Get a list of dimension scale names attached to input HDF5 dataset.

        This is required by the xarray package to work with Zarr arrays. Only
        one dimension scale per dataset dimension is allowed. If dataset is
        dimension scale, it will be considered as the dimension to itself.

        Parameters
        ----------
        dset : h5py.Dataset
            HDF5 dataset.

        Returns
        -------
        list
            List with HDF5 path names of dimension scales attached to input
            dataset.
        """
        dims = list()
        rank = len(dset.shape)
        if rank:
            for n in range(rank):
                num_scales = len(dset.dims[n])
                if num_scales == 1:
                    dims.append(dset.dims[n][0].name[1:])
                elif h5py.h5ds.is_scale(dset.id):
                    dims.append(dset.name[1:])
                elif num_scales > 1:
                    raise RuntimeError(
                        f'{dset.name}: {len(dset.dims[n])} '
                        f'dimension scales attached to dimension #{n}')
        return dims

    def storage_info(self, dset: h5py.Dataset) -> dict:
        """Get storage information of an HDF5 dataset in the HDF5 file.

        Storage information consists of file offset and size (length) for every
        chunk of the HDF5 dataset.

        Parameters
        ----------
        dset : h5py.Dataset
            HDF5 dataset for which to collect storage information.

        Returns
        -------
        dict
            HDF5 dataset storage information. Dict keys are chunk array offsets
            as tuples. Dict values are pairs with chunk file offset and size
            integers.
        """
        # Empty (null) dataset...
        if dset.shape is None:
            return dict()

        dsid = dset.id
        if dset.chunks is None:
            # Contiguous dataset...
            if dsid.get_offset() is None:
                # No data ever written...
                return dict()
            else:
                key = (0,) * (len(dset.shape) or 1)
                return {key: {'offset': dsid.get_offset(),
                              'size': dsid.get_storage_size()}}
        else:
            # Chunked dataset...
            num_chunks = dsid.get_num_chunks()
            if num_chunks == 0:
                # No data ever written...
                return dict()

            # Go over all the dataset chunks...
            stinfo = dict()
            chunk_size = dset.chunks
            for index in range(num_chunks):
                blob = dsid.get_chunk_info(index)
                key = tuple(
                    [a // b for a, b in zip(blob.chunk_offset, chunk_size)])
                stinfo[key] = {'offset': blob.byte_offset, 'size': blob.size}
            return stinfo


<<<<<<< HEAD
def run():
=======
def chunks_info(zarray, chunks_loc):
    """Store chunks location information for a Zarr array.

    Parameters
    ----------
    zarray : zarr.core.Array
        Zarr array that will use the chunk data.
    chunks_loc : dict
        File storage information for the chunks belonging to the Zarr array.
    """
    if 'source' not in chunks_loc:
        raise ValueError('Chunk source information missing')
    if any([k not in chunks_loc['source'] for k in ('uri', 'array_name')]):
        raise ValueError(
            f'{chunks_loc["source"]}: Chunk source information incomplete')

    key = _path_to_prefix(zarray.path) + chunks_meta_key
    chunks_meta = dict()
    for k, v in chunks_loc.items():
        if k != 'source':
            k = zarray._chunk_key(k)
            if any([a not in v for a in ('offset', 'size')]):
                raise ValueError(
                    f'{k}: Incomplete chunk location information')
        chunks_meta[k] = v

    # Store Zarr array chunk location metadata...
    zarray.store[key] = json.dumps(chunks_meta)


def run(url, **storage_options):
>>>>>>> 75fadca7
    lggr.setLevel(logging.DEBUG)
    lggr_handler = logging.StreamHandler()
    lggr_handler.setFormatter(logging.Formatter(
        '%(levelname)s:%(name)s:%(funcName)s:%(message)s')
    )
    lggr.handlers.clear()
    lggr.addHandler(lggr_handler)

    with fsspec.open(url, **storage_options) as f:
        h5chunks = Hdf5ToZarr(f, url, xarray=True)
        return h5chunks.translate()


def example():
    return run(
        's3://pangeo-data-uswest2/esip/adcirc/adcirc_01d.nc',
        mode='rb', anon=False, requester_pays=True,
        default_fill_cache=False, default_cache_type='none'
    )<|MERGE_RESOLUTION|>--- conflicted
+++ resolved
@@ -2,19 +2,14 @@
 import logging
 import numpy as np
 import h5py
-<<<<<<< HEAD
-=======
-import json
->>>>>>> 75fadca7
 import zarr
-from zarr.meta import encode_fill_value
+from zarr.meta import encode_fill_value, json_dumps
 from numcodecs import Zlib
 import fsspec
 
 lggr = logging.getLogger('h5-to-zarr')
 chunks_meta_key = ".zchunkstore"
 
-<<<<<<< HEAD
 
 def _path_to_prefix(path):
     # assume path already normalized
@@ -53,8 +48,6 @@
 
     # Store Zarr array chunk location metadata...
     zarray.store[key] = json_dumps(chunks_meta)
-=======
->>>>>>> 75fadca7
 
 
 class Hdf5ToZarr:
@@ -67,19 +60,16 @@
     ----------
     h5f : file-like or str
         Input HDF5 file as a string or file-like Python object.
-    store : MutableMapping
-        Zarr store.
+    url : str
+        URI of the HDF5 file.
     xarray : bool, optional
         Produce attributes required by the `xarray <http://xarray.pydata.org>`_
         package to correctly identify dimensions (HDF5 dimension scales) of a
         Zarr array. Default is ``False``.
     """
 
-<<<<<<< HEAD
-    def __init__(self, h5f: Union[str, BinaryIO], xarray: bool = False):
-=======
-    def __init__(self, h5f, url, xarray=False):
->>>>>>> 75fadca7
+    def __init__(self, h5f: Union[str, BinaryIO], url: str,
+                 xarray: bool = False):
         # Open HDF5 file in read mode...
         lggr.debug(f'HDF5 file: {h5f}')
         lggr.debug(f'xarray: {xarray}')
@@ -90,7 +80,7 @@
         self._zroot = zarr.group(store=self.store, overwrite=True)
 
         self._uri = url
-        lggr.debug(f'Source URI: {self._uri}')
+        lggr.debug(f'HDF5 file URI: {self._uri}')
 
     def translate(self):
         """Translate content of one HDF5 file into Zarr storage format.
@@ -284,41 +274,7 @@
             return stinfo
 
 
-<<<<<<< HEAD
-def run():
-=======
-def chunks_info(zarray, chunks_loc):
-    """Store chunks location information for a Zarr array.
-
-    Parameters
-    ----------
-    zarray : zarr.core.Array
-        Zarr array that will use the chunk data.
-    chunks_loc : dict
-        File storage information for the chunks belonging to the Zarr array.
-    """
-    if 'source' not in chunks_loc:
-        raise ValueError('Chunk source information missing')
-    if any([k not in chunks_loc['source'] for k in ('uri', 'array_name')]):
-        raise ValueError(
-            f'{chunks_loc["source"]}: Chunk source information incomplete')
-
-    key = _path_to_prefix(zarray.path) + chunks_meta_key
-    chunks_meta = dict()
-    for k, v in chunks_loc.items():
-        if k != 'source':
-            k = zarray._chunk_key(k)
-            if any([a not in v for a in ('offset', 'size')]):
-                raise ValueError(
-                    f'{k}: Incomplete chunk location information')
-        chunks_meta[k] = v
-
-    # Store Zarr array chunk location metadata...
-    zarray.store[key] = json.dumps(chunks_meta)
-
-
 def run(url, **storage_options):
->>>>>>> 75fadca7
     lggr.setLevel(logging.DEBUG)
     lggr_handler = logging.StreamHandler()
     lggr_handler.setFormatter(logging.Formatter(
